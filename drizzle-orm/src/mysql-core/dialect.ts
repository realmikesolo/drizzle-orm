import type { AnyColumn } from '~/column';
import { Column } from '~/column';
import type { MigrationConfig, MigrationMeta } from '~/migrator';
import { Name, name, type Query, SQL, sql, type SQLChunk } from '~/sql';
import { Subquery, SubqueryConfig } from '~/subquery';
import { getTableName, Table } from '~/table';
import type { UpdateSet } from '~/utils';
import { ViewBaseConfig } from '~/view';
import type { AnyMySqlColumn } from './columns/common';
import { MySqlColumn } from './columns/common';
import type { MySqlDeleteConfig } from './query-builders/delete';
import type { MySqlInsertConfig } from './query-builders/insert';
import type { MySqlSelectConfig, SelectedFieldsOrdered } from './query-builders/select.types';
import type { MySqlUpdateConfig } from './query-builders/update';
import type { MySqlSession } from './session';
import type { AnyMySqlTable } from './table';
import { MySqlTable } from './table';
import { MySqlViewBase } from './view';

// TODO find out how to use all/values. Seems like I need those functions
// Build project
// copy runtime tests to be sure it's working

// Add mysql to drizzle-kit

// Add Planetscale Driver and create example repo

export class MySqlDialect {
	async migrate(migrations: MigrationMeta[], session: MySqlSession, config: MigrationConfig): Promise<void> {
		const migrationsTable = config.migrationsTable ?? '__drizzle_migrations';
		const migrationTableCreate = sql`create table if not exists ${name(migrationsTable)} (
			id serial primary key,
			hash text not null,
			created_at bigint
		)`;
		await session.execute(migrationTableCreate);

		const dbMigrations = await session.all<{ id: number; hash: string; created_at: string }>(
			sql`select id, hash, created_at from ${name(migrationsTable)} order by created_at desc limit 1`,
		);

		const lastDbMigration = dbMigrations[0];

		await session.transaction(async (tx) => {
			for (const migration of migrations) {
				if (
					!lastDbMigration
					|| parseInt(lastDbMigration.created_at, 10) < migration.folderMillis
				) {
<<<<<<< HEAD
					for (const stmt of migration.sql) {
						await tx.execute(sql.raw(stmt));
=======
					for (const stmnt of migration.sql) {
						await session.execute(sql.raw(stmnt));
>>>>>>> ecce0a2b
					}
					await tx.execute(
						sql`insert into ${
							name(migrationsTable)
						} (\`hash\`, \`created_at\`) values(${migration.hash}, ${migration.folderMillis})`,
					);
				}
			}
		});
	}

	escapeName(name: string): string {
		return `\`${name}\``;
	}

	escapeParam(num: number): string {
		return `?`;
	}

	escapeString(str: string): string {
		return `'${str.replace(/'/g, "''")}'`;
	}

	buildDeleteQuery({ table, where, returning }: MySqlDeleteConfig): SQL {
		const returningSql = returning
			? sql` returning ${this.buildSelection(returning, { isSingleTable: true })}`
			: undefined;

		const whereSql = where ? sql` where ${where}` : undefined;

		return sql`delete from ${table}${whereSql}${returningSql}`;
	}

	buildUpdateSet(table: AnyMySqlTable, set: UpdateSet): SQL {
		const setEntries = Object.entries(set);

		const setSize = setEntries.length;
		return sql.fromList(
			setEntries
				.map(([colName, value], i): SQL[] => {
					const col: AnyMySqlColumn = table[Table.Symbol.Columns][colName]!;
					const res = sql`${new Name(col.name)} = ${value}`;
					if (i < setSize - 1) {
						return [res, sql.raw(', ')];
					}
					return [res];
				})
				.flat(1),
		);
	}

	buildUpdateQuery({ table, set, where, returning }: MySqlUpdateConfig): SQL {
		const setSql = this.buildUpdateSet(table, set);

		const returningSql = returning
			? sql` returning ${this.buildSelection(returning, { isSingleTable: true })}`
			: undefined;

		const whereSql = where ? sql` where ${where}` : undefined;

		return sql`update ${table} set ${setSql}${whereSql}${returningSql}`;
	}

	/**
	 * Builds selection SQL with provided fields/expressions
	 *
	 * Examples:
	 *
	 * `select <selection> from`
	 *
	 * `insert ... returning <selection>`
	 *
	 * If `isSingleTable` is true, then columns won't be prefixed with table name
	 */
	private buildSelection(
		fields: SelectedFieldsOrdered,
		{ isSingleTable = false }: { isSingleTable?: boolean } = {},
	): SQL {
		const columnsLen = fields.length;

		const chunks = fields
			.map(({ field }, i) => {
				const chunk: SQLChunk[] = [];

				if (field instanceof SQL.Aliased && field.isSelectionField) {
					chunk.push(new Name(field.fieldAlias));
				} else if (field instanceof SQL.Aliased || field instanceof SQL) {
					const query = field instanceof SQL.Aliased ? field.sql : field;

					if (isSingleTable) {
						chunk.push(
							new SQL(
								query.queryChunks.map((c) => {
									if (c instanceof MySqlColumn) {
										return new Name(c.name);
									}
									return c;
								}),
							),
						);
					} else {
						chunk.push(query);
					}

					if (field instanceof SQL.Aliased) {
						chunk.push(sql` as ${new Name(field.fieldAlias)}`);
					}
				} else if (field instanceof Column) {
					if (isSingleTable) {
						chunk.push(new Name(field.name));
					} else {
						chunk.push(field);
					}
				}

				if (i < columnsLen - 1) {
					chunk.push(sql`, `);
				}

				return chunk;
			})
			.flat(1);

		return sql.fromList(chunks);
	}

	buildSelectQuery(
		{ withList, fieldsList, where, having, table, joins, orderBy, groupBy, limit, offset, lockingClause }:
			MySqlSelectConfig,
	): SQL {
		fieldsList.forEach((f) => {
			if (
				f.field instanceof Column
				&& getTableName(f.field.table)
					!== (table instanceof Subquery
						? table[SubqueryConfig].alias
						: table instanceof MySqlViewBase
						? table[ViewBaseConfig].name
						: table instanceof SQL
						? undefined
						: getTableName(table))
				&& !((table) => joins.some(({ alias }) => alias === getTableName(table)))(f.field.table)
			) {
				const tableName = getTableName(f.field.table);
				throw new Error(
					`Your "${
						f.path.join('->')
					}" field references a column "${tableName}"."${f.field.name}", but the table "${tableName}" is not part of the query! Did you forget to join it?`,
				);
			}
		});

		const isSingleTable = joins.length === 0;

		let withSql: SQL | undefined;
		if (withList.length) {
			const withSqlChunks = [sql`with `];
			withList.forEach((w, i) => {
				withSqlChunks.push(sql`${new Name(w[SubqueryConfig].alias)} as (${w[SubqueryConfig].sql})`);
				if (i < withList.length - 1) {
					withSqlChunks.push(sql`, `);
				}
			});
			withSqlChunks.push(sql` `);
			withSql = sql.fromList(withSqlChunks);
		}

		const selection = this.buildSelection(fieldsList, { isSingleTable });

		const joinsArray: SQL[] = [];

		joins.forEach((joinMeta, index) => {
			if (index === 0) {
				joinsArray.push(sql` `);
			}
			const table = joinMeta.table;

			if (table instanceof MySqlTable) {
				const tableName = table[MySqlTable.Symbol.Name];
				const tableSchema = table[MySqlTable.Symbol.Schema];
				const origTableName = table[MySqlTable.Symbol.OriginalName];
				const alias = tableName === origTableName ? undefined : joinMeta.alias;
				joinsArray.push(
					sql`${sql.raw(joinMeta.joinType)} join ${tableSchema ? sql`${new Name(tableSchema)}.` : undefined}${new Name(
						origTableName,
					)} ${alias && new Name(alias)} on ${joinMeta.on}`,
				);
			} else {
				joinsArray.push(
					sql`${sql.raw(joinMeta.joinType)} join ${table} on ${joinMeta.on}`,
				);
			}
			if (index < joins.length - 1) {
				joinsArray.push(sql` `);
			}
		});

		const joinsSql = sql.fromList(joinsArray);

		const whereSql = where ? sql` where ${where}` : undefined;

		const havingSql = having ? sql` having ${having}` : undefined;

		const orderByList: (AnyMySqlColumn | SQL | SQL.Aliased)[] = [];
		orderBy.forEach((orderByValue, index) => {
			orderByList.push(orderByValue);

			if (index < orderBy.length - 1) {
				orderByList.push(sql`, `);
			}
		});

		const orderBySql = orderByList.length > 0 ? sql` order by ${sql.fromList(orderByList)}` : undefined;

		const groupByList: (SQL | AnyColumn | SQL.Aliased)[] = [];
		groupBy.forEach((groupByValue, index) => {
			groupByList.push(groupByValue);

			if (index < groupBy.length - 1) {
				groupByList.push(sql`, `);
			}
		});

		const groupBySql = groupByList.length > 0 ? sql` group by ${sql.fromList(groupByList)}` : undefined;

		const limitSql = limit ? sql` limit ${limit}` : undefined;

		const offsetSql = offset ? sql` offset ${offset}` : undefined;

		let lockingClausesSql;
		if (lockingClause) {
			const { config, strength } = lockingClause;
			lockingClausesSql = sql` for ${sql.raw(strength)}`;
			if (config.noWait) {
				lockingClausesSql.append(sql` no wait`);
			} else if (config.skipLocked) {
				lockingClausesSql.append(sql` skip locked`);
			}
		}

		return sql`${withSql}select ${selection} from ${table}${joinsSql}${whereSql}${groupBySql}${havingSql}${orderBySql}${limitSql}${offsetSql}${lockingClausesSql}`;
	}

	buildInsertQuery({ table, values, ignore, onConflict, returning }: MySqlInsertConfig): SQL {
		const isSingleValue = values.length === 1;
		const valuesSqlList: ((SQLChunk | SQL)[] | SQL)[] = [];
		const columns: Record<string, AnyMySqlColumn> = table[Table.Symbol.Columns];
		const colEntries: [string, AnyMySqlColumn][] = isSingleValue
			? Object.keys(values[0]!).map((fieldName) => [fieldName, columns[fieldName]!])
			: Object.entries(columns);
		const insertOrder = colEntries.map(([, column]) => new Name(column.name));

		values.forEach((value, valueIndex) => {
			const valueList: (SQLChunk | SQL)[] = [];
			colEntries.forEach(([fieldName]) => {
				const colValue = value[fieldName];
				if (typeof colValue === 'undefined') {
					valueList.push(sql`default`);
				} else {
					valueList.push(colValue);
				}
			});
			valuesSqlList.push(valueList);
			if (valueIndex < values.length - 1) {
				valuesSqlList.push(sql`, `);
			}
		});

		const valuesSql = sql.fromList(valuesSqlList);

		const ignoreSql = ignore ? sql` ignore` : undefined

		const returningSql = returning
			? sql` returning ${this.buildSelection(returning, { isSingleTable: true })}`
			: undefined;

		const onConflictSql = onConflict ? sql` on duplicate key ${onConflict}` : undefined;

		return sql`insert${ignoreSql} into ${table} ${insertOrder} values ${valuesSql}${onConflictSql}`;
	}

	sqlToQuery(sql: SQL): Query {
		return sql.toQuery({
			escapeName: this.escapeName,
			escapeParam: this.escapeParam,
			escapeString: this.escapeString,
		});
	}
}<|MERGE_RESOLUTION|>--- conflicted
+++ resolved
@@ -47,13 +47,8 @@
 					!lastDbMigration
 					|| parseInt(lastDbMigration.created_at, 10) < migration.folderMillis
 				) {
-<<<<<<< HEAD
 					for (const stmt of migration.sql) {
 						await tx.execute(sql.raw(stmt));
-=======
-					for (const stmnt of migration.sql) {
-						await session.execute(sql.raw(stmnt));
->>>>>>> ecce0a2b
 					}
 					await tx.execute(
 						sql`insert into ${
@@ -324,7 +319,7 @@
 
 		const valuesSql = sql.fromList(valuesSqlList);
 
-		const ignoreSql = ignore ? sql` ignore` : undefined
+		const ignoreSql = ignore ? sql` ignore` : undefined;
 
 		const returningSql = returning
 			? sql` returning ${this.buildSelection(returning, { isSingleTable: true })}`
