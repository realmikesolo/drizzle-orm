--- conflicted
+++ resolved
@@ -80,13 +80,9 @@
 			return this.stmt.get(...params);
 		}
 
-<<<<<<< HEAD
-		return mapResultRow(fields, value, this.joinsNotNullableMap);
-=======
 		const value = this.stmt.raw().get(...params);
 
-		return mapResultRow(fields, value);
->>>>>>> efdbdc9e
+		return mapResultRow(fields, value, this.joinsNotNullableMap);
 	}
 
 	values(placeholderValues?: Record<string, unknown>): T['values'] {
