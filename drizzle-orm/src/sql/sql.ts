import { entityKind, is } from '~/entity.ts';
import { Relation } from '~/relations.ts';
import { Subquery, SubqueryConfig } from '~/subquery.ts';
import { tracer } from '~/tracing.ts';
import { ViewBaseConfig } from '~/view-common.ts';
import type { AnyColumn } from '../column.ts';
import { Column } from '../column.ts';
import { Table } from '../table.ts';
<<<<<<< HEAD
import { BuiltInFunction } from '~/built-in-function.ts';
=======
import type { SelectedFields } from '~/operations.ts';
>>>>>>> a6dc0620

/**
 * This class is used to indicate a primitive param value that is used in `sql` tag.
 * It is only used on type level and is never instantiated at runtime.
 * If you see a value of this type in the code, its runtime value is actually the primitive param value.
 */
export class FakePrimitiveParam {
	static readonly [entityKind]: string = 'FakePrimitiveParam';
}

export type Chunk =
	| string
	| Table
	| View
	| AnyColumn
	| Name
	| Param
	| Placeholder
	| SQL;

export interface BuildQueryConfig {
	escapeName(name: string): string;
	escapeParam(num: number, value: unknown): string;
	escapeString(str: string): string;
	prepareTyping?: (encoder: DriverValueEncoder<unknown, unknown>) => QueryTypingsValue;
	paramStartIndex?: { value: number };
	inlineParams?: boolean;
}

export type QueryTypingsValue = 'json' | 'decimal' | 'time' | 'timestamp' | 'uuid' | 'date' | 'none';

export interface Query {
	sql: string;
	params: unknown[];
}

export interface QueryWithTypings extends Query {
	typings?: QueryTypingsValue[];
}

/**
 * Any value that implements the `getSQL` method. The implementations include:
 * - `Table`
 * - `Column`
 * - `View`
 * - `Subquery`
 * - `SQL`
 * - `SQL.Aliased`
 * - `Placeholder`
 * - `Param`
 * - `BuiltInFunction`
 */
export interface SQLWrapper {
	getSQL(): SQL;
}

export function isSQLWrapper(value: unknown): value is SQLWrapper {
	return typeof value === 'object' && value !== null && 'getSQL' in value
		&& typeof (value as any).getSQL === 'function';
}

function mergeQueries(queries: QueryWithTypings[]): QueryWithTypings {
	const result: QueryWithTypings = { sql: '', params: [] };
	for (const query of queries) {
		result.sql += query.sql;
		result.params.push(...query.params);
		if (query.typings?.length) {
			if (!result.typings) {
				result.typings = [];
			}
			result.typings.push(...query.typings);
		}
	}
	return result;
}

export class StringChunk implements SQLWrapper {
	static readonly [entityKind]: string = 'StringChunk';

	readonly value: string[];

	constructor(value: string | string[]) {
		this.value = Array.isArray(value) ? value : [value];
	}

	getSQL(): SQL<unknown> {
		return new SQL([this]);
	}
}

export class SQL<T = unknown> implements SQLWrapper {
	static readonly [entityKind]: string = 'SQL';

	declare _: {
		brand: 'SQL';
		type: T;
	};

	/** @internal */
	decoder: DriverValueDecoder<T, any> = noopDecoder;
	private shouldInlineParams = false;

	constructor(readonly queryChunks: SQLChunk[]) {}

	append(query: SQL): this {
		this.queryChunks.push(...query.queryChunks);
		return this;
	}

	toQuery(config: BuildQueryConfig): QueryWithTypings {
		return tracer.startActiveSpan('drizzle.buildSQL', (span) => {
			const query = this.buildQueryFromSourceParams(this.queryChunks, config);
			span?.setAttributes({
				'drizzle.query.text': query.sql,
				'drizzle.query.params': JSON.stringify(query.params),
			});
			return query;
		});
	}

	buildQueryFromSourceParams(chunks: SQLChunk[], _config: BuildQueryConfig): Query {
		const config = Object.assign({}, _config, {
			inlineParams: _config.inlineParams || this.shouldInlineParams,
			paramStartIndex: _config.paramStartIndex || { value: 0 },
		});

		const {
			escapeName,
			escapeParam,
			prepareTyping,
			inlineParams,
			paramStartIndex,
		} = config;

		return mergeQueries(chunks.map((chunk): QueryWithTypings => {
			if (is(chunk, StringChunk)) {
				return { sql: chunk.value.join(''), params: [] };
			}

			if (is(chunk, Name)) {
				return { sql: escapeName(chunk.value), params: [] };
			}

			if (chunk === undefined) {
				return { sql: '', params: [] };
			}

			if (Array.isArray(chunk)) {
				const result: SQLChunk[] = [new StringChunk('(')];
				for (const [i, p] of chunk.entries()) {
					result.push(p);
					if (i < chunk.length - 1) {
						result.push(new StringChunk(', '));
					}
				}
				result.push(new StringChunk(')'));
				return this.buildQueryFromSourceParams(result, config);
			}

			if (is(chunk, SQL)) {
				return this.buildQueryFromSourceParams(chunk.queryChunks, {
					...config,
					inlineParams: inlineParams || chunk.shouldInlineParams,
				});
			}

			if (is(chunk, BuiltInFunction)) {
				return this.buildQueryFromSourceParams(chunk[BuiltInFunction.Symbol.SQL].queryChunks, {
					...config,
					inlineParams: inlineParams || chunk[BuiltInFunction.Symbol.SQL].shouldInlineParams,
				});
			}

			if (is(chunk, Table)) {
				const schemaName = chunk[Table.Symbol.Schema];
				const tableName = chunk[Table.Symbol.Name];
				return {
					sql: schemaName === undefined
						? escapeName(tableName)
						: escapeName(schemaName) + '.' + escapeName(tableName),
					params: [],
				};
			}

			if (is(chunk, Column)) {
				return { sql: escapeName(chunk.table[Table.Symbol.Name]) + '.' + escapeName(chunk.name), params: [] };
			}

			if (is(chunk, View)) {
				const schemaName = chunk[ViewBaseConfig].schema;
				const viewName = chunk[ViewBaseConfig].name;
				return {
					sql: schemaName === undefined
						? escapeName(viewName)
						: escapeName(schemaName) + '.' + escapeName(viewName),
					params: [],
				};
			}

			if (is(chunk, Param)) {
				const mappedValue = (chunk.value === null) ? null : chunk.encoder.mapToDriverValue(chunk.value);

				if (is(mappedValue, SQL)) {
					return this.buildQueryFromSourceParams([mappedValue], config);
				}

				if (inlineParams) {
					return { sql: this.mapInlineParam(mappedValue, config), params: [] };
				}

				let typings: QueryTypingsValue[] | undefined;
				if (prepareTyping !== undefined) {
					typings = [prepareTyping(chunk.encoder)];
				}

				return { sql: escapeParam(paramStartIndex.value++, mappedValue), params: [mappedValue], typings };
			}

			if (is(chunk, Placeholder)) {
				return { sql: escapeParam(paramStartIndex.value++, chunk), params: [chunk] };
			}

			if (is(chunk, SQL.Aliased) && chunk.fieldAlias !== undefined) {
				return { sql: escapeName(chunk.fieldAlias), params: [] };
			}

			if (is(chunk, Subquery)) {
				if (chunk[SubqueryConfig].isWith) {
					return { sql: escapeName(chunk[SubqueryConfig].alias), params: [] };
				}
				return this.buildQueryFromSourceParams([
					new StringChunk('('),
					chunk[SubqueryConfig].sql,
					new StringChunk(') '),
					new Name(chunk[SubqueryConfig].alias),
				], config);
			}

			// if (is(chunk, Placeholder)) {
			// 	return {sql: escapeParam}

			if (isSQLWrapper(chunk)) {
				return this.buildQueryFromSourceParams([
					new StringChunk('('),
					chunk.getSQL(),
					new StringChunk(')'),
				], config);
			}

			if (is(chunk, Relation)) {
				return this.buildQueryFromSourceParams([
					chunk.sourceTable,
					new StringChunk('.'),
					sql.identifier(chunk.fieldName),
				], config);
			}

			if (inlineParams) {
				return { sql: this.mapInlineParam(chunk, config), params: [] };
			}

			return { sql: escapeParam(paramStartIndex.value++, chunk), params: [chunk] };
		}));
	}

	private mapInlineParam(
		chunk: unknown,
		{ escapeString }: BuildQueryConfig,
	): string {
		if (chunk === null) {
			return 'null';
		}
		if (typeof chunk === 'number' || typeof chunk === 'boolean') {
			return chunk.toString();
		}
		if (typeof chunk === 'string') {
			return escapeString(chunk);
		}
		if (typeof chunk === 'object') {
			const mappedValueAsString = chunk.toString();
			if (mappedValueAsString === '[object Object]') {
				return escapeString(JSON.stringify(chunk));
			}
			return escapeString(mappedValueAsString);
		}
		throw new Error('Unexpected param value: ' + chunk);
	}

	getSQL(): SQL {
		return this;
	}

	as(alias: string): SQL.Aliased<T>;
	/**
	 * @deprecated
	 * Use ``sql<DataType>`query`.as(alias)`` instead.
	 */
	as<TData>(): SQL<TData>;
	/**
	 * @deprecated
	 * Use ``sql<DataType>`query`.as(alias)`` instead.
	 */
	as<TData>(alias: string): SQL.Aliased<TData>;
	as(alias?: string): SQL<T> | SQL.Aliased<T> {
		// TODO: remove with deprecated overloads
		if (alias === undefined) {
			return this;
		}

		return new SQL.Aliased(this, alias);
	}

	mapWith<
		TDecoder extends
			| DriverValueDecoder<any, any>
			| DriverValueDecoder<any, any>['mapFromDriverValue'],
	>(decoder: TDecoder): SQL<GetDecoderResult<TDecoder>> {
		this.decoder = typeof decoder === 'function' ? { mapFromDriverValue: decoder } : decoder;
		return this as SQL<GetDecoderResult<TDecoder>>;
	}

	inlineParams(): this {
		this.shouldInlineParams = true;
		return this;
	}
}

export type GetDecoderResult<T> = T extends Column ? T['_']['data'] : T extends
	| DriverValueDecoder<infer TData, any>
	| DriverValueDecoder<infer TData, any>['mapFromDriverValue'] ? TData
: never;

/**
 * Any DB name (table, column, index etc.)
 */
export class Name implements SQLWrapper {
	static readonly [entityKind]: string = 'Name';

	protected brand!: 'Name';

	constructor(readonly value: string) {}

	getSQL(): SQL<unknown> {
		return new SQL([this]);
	}
}

/**
 * Any DB name (table, column, index etc.)
 * @deprecated Use `sql.identifier` instead.
 */
export function name(value: string): Name {
	return new Name(value);
}

export interface DriverValueDecoder<TData, TDriverParam> {
	mapFromDriverValue(value: TDriverParam): TData;
}

export interface DriverValueEncoder<TData, TDriverParam> {
	mapToDriverValue(value: TData): TDriverParam | SQL;
}

export function isDriverValueEncoder(value: unknown): value is DriverValueEncoder<any, any> {
	return typeof value === 'object' && value !== null && 'mapToDriverValue' in value
		&& typeof (value as any).mapToDriverValue === 'function';
}

export const noopDecoder: DriverValueDecoder<any, any> = {
	mapFromDriverValue: (value) => value,
};

export const noopEncoder: DriverValueEncoder<any, any> = {
	mapToDriverValue: (value) => value,
};

export interface DriverValueMapper<TData, TDriverParam>
	extends DriverValueDecoder<TData, TDriverParam>, DriverValueEncoder<TData, TDriverParam>
{}

export const noopMapper: DriverValueMapper<any, any> = {
	...noopDecoder,
	...noopEncoder,
};

/** Parameter value that is optionally bound to an encoder (for example, a column). */
export class Param<TDataType = unknown, TDriverParamType = TDataType> implements SQLWrapper {
	static readonly [entityKind]: string = 'Param';

	protected brand!: 'BoundParamValue';

	/**
	 * @param value - Parameter value
	 * @param encoder - Encoder to convert the value to a driver parameter
	 */
	constructor(
		readonly value: TDataType,
		readonly encoder: DriverValueEncoder<TDataType, TDriverParamType> = noopEncoder,
	) {}

	getSQL(): SQL<unknown> {
		return new SQL([this]);
	}
}

/** @deprecated Use `sql.param` instead. */
export function param<TData, TDriver>(
	value: TData,
	encoder?: DriverValueEncoder<TData, TDriver>,
): Param<TData, TDriver> {
	return new Param(value, encoder);
}

/**
 * Anything that can be passed to the `` sql`...` `` tagged function.
 */
export type SQLChunk =
	| StringChunk
	| SQLChunk[]
	| SQLWrapper
	| SQL
	| Table
	| View
	| Subquery
	| AnyColumn
	| Param
	| Name
	| undefined
	| FakePrimitiveParam
	| Placeholder
	| BuiltInFunction;

export function sql<T>(strings: TemplateStringsArray, ...params: any[]): SQL<T>;
/*
	The type of `params` is specified as `SQLSourceParam[]`, but that's slightly incorrect -
	in runtime, users won't pass `FakePrimitiveParam` instances as `params` - they will pass primitive values
	which will be wrapped in `Param` using `buildChunksFromParam(...)`. That's why the overload
	specify `params` as `any[]` and not as `SQLSourceParam[]`. This type is used to make our lives easier and
	the type checker happy.
*/
export function sql(strings: TemplateStringsArray, ...params: SQLChunk[]): SQL {
	const queryChunks: SQLChunk[] = [];
	if (params.length > 0 || (strings.length > 0 && strings[0] !== '')) {
		queryChunks.push(new StringChunk(strings[0]!));
	}
	for (const [paramIndex, param] of params.entries()) {
		queryChunks.push(param, new StringChunk(strings[paramIndex + 1]!));
	}

	return new SQL(queryChunks);
}

export namespace sql {
	export function empty(): SQL {
		return new SQL([]);
	}

	/** @deprecated - use `sql.join()` */
	export function fromList(list: SQLChunk[]): SQL {
		return new SQL(list);
	}

	/**
	 * Convenience function to create an SQL query from a raw string.
	 * @param str The raw SQL query string.
	 */
	export function raw(str: string): SQL {
		return new SQL([new StringChunk(str)]);
	}

	/**
	 * Join a list of SQL chunks with a separator.
	 * @example
	 * ```ts
	 * const query = sql.join([sql`a`, sql`b`, sql`c`]);
	 * // sql`abc`
	 * ```
	 * @example
	 * ```ts
	 * const query = sql.join([sql`a`, sql`b`, sql`c`], sql`, `);
	 * // sql`a, b, c`
	 * ```
	 */
	export function join(chunks: SQLChunk[], separator?: SQLChunk): SQL {
		const result: SQLChunk[] = [];
		for (const [i, chunk] of chunks.entries()) {
			if (i > 0 && separator !== undefined) {
				result.push(separator);
			}
			result.push(chunk);
		}
		return new SQL(result);
	}

	/**
	 * Create a SQL chunk that represents a DB identifier (table, column, index etc.).
	 * When used in a query, the identifier will be escaped based on the DB engine.
	 * For example, in PostgreSQL, identifiers are escaped with double quotes.
	 *
	 * **WARNING: This function does not offer any protection against SQL injections, so you must validate any user input beforehand.**
	 *
	 * @example ```ts
	 * const query = sql`SELECT * FROM ${sql.identifier('my-table')}`;
	 * // 'SELECT * FROM "my-table"'
	 * ```
	 */
	export function identifier(value: string): Name {
		return new Name(value);
	}

	export function placeholder<TName extends string>(name: TName): Placeholder<TName> {
		return new Placeholder(name);
	}

	export function param<TData, TDriver>(
		value: TData,
		encoder?: DriverValueEncoder<TData, TDriver>,
	): Param<TData, TDriver> {
		return new Param(value, encoder);
	}
}

export namespace SQL {
	export class Aliased<T = unknown> implements SQLWrapper {
		static readonly [entityKind]: string = 'SQL.Aliased';

		declare _: {
			brand: 'SQL.Aliased';
			type: T;
		};

		/** @internal */
		isSelectionField = false;

		constructor(
			readonly sql: SQL,
			readonly fieldAlias: string,
		) {}

		getSQL(): SQL {
			return this.sql;
		}

		/** @internal */
		clone() {
			return new Aliased(this.sql, this.fieldAlias);
		}
	}
}

export class Placeholder<TName extends string = string, TValue = any> implements SQLWrapper {
	static readonly [entityKind]: string = 'Placeholder';

	declare protected: TValue;

	constructor(readonly name: TName) {}

	getSQL(): SQL {
		return new SQL([this]);
	}
}

/** @deprecated Use `sql.placeholder` instead. */
export function placeholder<TName extends string>(name: TName): Placeholder<TName> {
	return new Placeholder(name);
}

export function fillPlaceholders(params: unknown[], values: Record<string, unknown>): unknown[] {
	return params.map((p) => {
		if (is(p, Placeholder)) {
			if (!(p.name in values)) {
				throw new Error(`No value for placeholder "${p.name}" was provided`);
			}
			return values[p.name];
		}

		return p;
	});
}

export type ColumnsSelection = Record<string, unknown>;

export abstract class View<
	TName extends string = string,
	TExisting extends boolean = boolean,
	TSelection extends ColumnsSelection = ColumnsSelection,
> implements SQLWrapper {
	static readonly [entityKind]: string = 'View';

	declare _: {
		brand: 'View';
		viewBrand: string;
		name: TName;
		existing: TExisting;
		selectedFields: TSelection;
	};

	/** @internal */
	[ViewBaseConfig]: {
		name: TName;
		originalName: TName;
		schema: string | undefined;
		selectedFields: SelectedFields<AnyColumn, Table>;
		isExisting: TExisting;
		query: TExisting extends true ? undefined : SQL;
		isAlias: boolean;
	};

	constructor(
		{ name, schema, selectedFields, query }: {
			name: TName;
			schema: string | undefined;
			selectedFields: SelectedFields<AnyColumn, Table>;
			query: SQL | undefined;
		},
	) {
		this[ViewBaseConfig] = {
			name,
			originalName: name,
			schema,
			selectedFields,
			query: query as (TExisting extends true ? undefined : SQL),
			isExisting: !query as TExisting,
			isAlias: false,
		};
	}

	getSQL(): SQL<unknown> {
		return new SQL([this]);
	}
}

// Defined separately from the Column class to resolve circular dependency
Column.prototype.getSQL = function() {
	return new SQL([this]);
};

// Defined separately from the Table class to resolve circular dependency
Table.prototype.getSQL = function() {
	return new SQL([this]);
};

<<<<<<< HEAD
BuiltInFunction.prototype.getSQL = function() {
=======
// Defined separately from the Column class to resolve circular dependency
Subquery.prototype.getSQL = function() {
>>>>>>> a6dc0620
	return new SQL([this]);
};<|MERGE_RESOLUTION|>--- conflicted
+++ resolved
@@ -6,11 +6,8 @@
 import type { AnyColumn } from '../column.ts';
 import { Column } from '../column.ts';
 import { Table } from '../table.ts';
-<<<<<<< HEAD
 import { BuiltInFunction } from '~/built-in-function.ts';
-=======
 import type { SelectedFields } from '~/operations.ts';
->>>>>>> a6dc0620
 
 /**
  * This class is used to indicate a primitive param value that is used in `sql` tag.
@@ -613,7 +610,7 @@
 		name: TName;
 		originalName: TName;
 		schema: string | undefined;
-		selectedFields: SelectedFields<AnyColumn, Table>;
+		selectedFields: SelectedFields<AnyColumn, Table, BuiltInFunction>;
 		isExisting: TExisting;
 		query: TExisting extends true ? undefined : SQL;
 		isAlias: boolean;
@@ -623,7 +620,7 @@
 		{ name, schema, selectedFields, query }: {
 			name: TName;
 			schema: string | undefined;
-			selectedFields: SelectedFields<AnyColumn, Table>;
+			selectedFields: SelectedFields<AnyColumn, Table, BuiltInFunction>;
 			query: SQL | undefined;
 		},
 	) {
@@ -653,11 +650,12 @@
 	return new SQL([this]);
 };
 
-<<<<<<< HEAD
+// Defined separately from the Column class to resolve circular dependency
 BuiltInFunction.prototype.getSQL = function() {
-=======
+	return new SQL([this]);
+};
+
 // Defined separately from the Column class to resolve circular dependency
 Subquery.prototype.getSQL = function() {
->>>>>>> a6dc0620
 	return new SQL([this]);
 };