import type { Placeholder, SQL } from '~/sql';
import type { Assume } from '~/utils';

import type { AnySQLiteColumn } from '~/sqlite-core/columns';
import type { AnySQLiteTable, SQLiteTableWithColumns, TableConfig } from '~/sqlite-core/table';

import type {
	SelectedFields as SelectFieldsBase,
	SelectedFieldsFlat as SelectFieldsFlatBase,
	SelectedFieldsOrdered as SelectFieldsOrderedBase,
} from '~/operations';
import type {
	AppendToNullabilityMap,
	AppendToResult,
	GetSelectTableName,
	JoinNullability,
	JoinType,
	MapColumnsToTableAlias,
	SelectMode,
} from '~/query-builders/select.types';
import type { Subquery } from '~/subquery';
import type { AnyTable, UpdateTableConfig } from '~/table';
import type { SQLiteViewBase } from '../view';
import type { SQLiteSelect, SQLiteSelectQueryBuilder } from './select';

export interface JoinsValue {
	on: SQL | undefined;
	table: AnySQLiteTable | Subquery | SQL;
	alias: string | undefined;
	joinType: JoinType;
}

export type AnySQLiteSelect = SQLiteSelect<any, any, any, any, any, any>;

export type BuildAliasTable<TTable extends AnyTable, TAlias extends string> = SQLiteTableWithColumns<
	Assume<
		UpdateTableConfig<TTable['_']['config'], {
			name: TAlias;
			columns: MapColumnsToTableAlias<TTable['_']['columns'], TAlias>;
		}>,
		TableConfig
	>
>;

<<<<<<< HEAD
=======
export type AddAliasToSelection<TSelection, TAlias extends string> = Equal<TSelection, any> extends true ? any
	: Simplify<
		{
			[Key in keyof TSelection]: TSelection[Key] extends AnySQLiteColumn
				? ChangeColumnTableName<TSelection[Key], TAlias>
				: TSelection[Key] extends SQL | SQL.Aliased ? TSelection[Key]
				: TSelection[Key] extends Record<string, AnySQLiteColumn | SQL | SQL.Aliased>
					? MapColumnsToTableAlias<TSelection[Key], TAlias>
				: never;
		}
	>;

export type BuildSubquerySelection<
	TSelection,
	TNullability extends Record<string, JoinNullability>,
> = TSelection extends never ? any : Simplify<
	{
		[Key in keyof TSelection]: TSelection[Key] extends SQL
			? DrizzleTypeError<'You cannot reference this field without assigning it an alias first - use `.as(<alias>)`'>
			: TSelection[Key] extends SQL.Aliased ? TSelection[Key]
			: TSelection[Key] extends AnySQLiteColumn
				? ApplyNullabilityToColumn<TSelection[Key], TNullability[GetColumnConfig<TSelection[Key], 'tableName'>]>
			: TSelection[Key] extends Record<string, AnySQLiteColumn | SQL | SQL.Aliased>
				? BuildSubquerySelection<TSelection[Key], TNullability>
			: never;
	}
>;

export type AppendToResult<
	TTableName extends string | undefined,
	TResult,
	TJoinedName extends string | undefined,
	TSelectedFields extends SelectFields,
	TOldSelectMode extends SelectMode,
> = TOldSelectMode extends 'partial' ? TResult
	: TOldSelectMode extends 'single' ? 
			& (TTableName extends string ? Record<TTableName, TResult> : TResult)
			& (TJoinedName extends string ? Record<TJoinedName, TSelectedFields> : TSelectedFields)
	: TResult & (TJoinedName extends string ? Record<TJoinedName, TSelectedFields> : TSelectedFields);

type SetJoinsNullability<TNullabilityMap extends Record<string, JoinNullability>, TValue extends JoinNullability> = {
	[Key in keyof TNullabilityMap]: TValue;
};

export type AppendToNullabilityMap<
	TJoinsNotNull extends Record<string, JoinNullability>,
	TJoinedName extends string | undefined,
	TJoinType extends JoinType,
> = TJoinedName extends string ? 'left' extends TJoinType ? TJoinsNotNull & { [name in TJoinedName]: 'nullable' }
	: 'right' extends TJoinType ? SetJoinsNullability<TJoinsNotNull, 'nullable'> & { [name in TJoinedName]: 'not-null' }
	: 'inner' extends TJoinType ? TJoinsNotNull & { [name in TJoinedName]: 'not-null' }
	: 'full' extends TJoinType ? SetJoinsNullability<TJoinsNotNull, 'nullable'> & { [name in TJoinedName]: 'nullable' }
	: never
	: TJoinsNotNull;

>>>>>>> 9a4dd680
export interface SQLiteSelectConfig {
	withList: Subquery[];
	fields: SelectedFields;
	fieldsList: SelectedFieldsOrdered;
	where?: SQL;
	having?: SQL;
	table: AnySQLiteTable | Subquery | SQLiteViewBase | SQL;
	limit?: number | Placeholder;
	offset?: number | Placeholder;
	joins: JoinsValue[];
	orderBy: (AnySQLiteColumn | SQL | SQL.Aliased)[];
	groupBy: (AnySQLiteColumn | SQL | SQL.Aliased)[];
}

export type JoinFn<
	THKT extends SQLiteSelectHKTBase,
	TTableName extends string | undefined,
	TResultType extends 'sync' | 'async',
	TRunResult,
	TSelectMode extends SelectMode,
	TJoinType extends JoinType,
	TSelection,
	TNullabilityMap extends Record<string, JoinNullability>,
> = <
	TJoinedTable extends AnySQLiteTable | Subquery | SQL,
	TJoinedName extends GetSelectTableName<TJoinedTable> = GetSelectTableName<TJoinedTable>,
>(table: TJoinedTable, on: ((aliases: TSelection) => SQL | undefined) | SQL | undefined) => SQLiteSelectKind<
	THKT,
	TTableName,
	TResultType,
	TRunResult,
	AppendToResult<
		TTableName,
		TSelection,
		TJoinedName,
		TJoinedTable extends AnySQLiteTable ? TJoinedTable['_']['columns']
			: TJoinedTable extends Subquery ? Assume<TJoinedTable['_']['selectedFields'], SelectedFields>
			: never,
		TSelectMode
	>,
	TSelectMode extends 'partial' ? TSelectMode : 'multiple',
	AppendToNullabilityMap<TNullabilityMap, TJoinedName, TJoinType>
>;

<<<<<<< HEAD
export type SelectedFieldsFlat = SelectFieldsFlatBase<AnySQLiteColumn>;
=======
export type GetSelectTableName<TTable extends AnySQLiteTable | Subquery | SQLiteViewBase | SQL> = TTable extends
	AnySQLiteTable ? GetTableConfig<TTable, 'name'>
	: TTable extends Subquery<infer TAlias> ? TAlias
	: TTable extends SQLiteViewBase<infer TAlias> ? TAlias
	: TTable extends SQL ? undefined
	: never;

export type GetSelectTableSelection<TTable extends AnySQLiteTable | Subquery | SQLiteViewBase | SQL> = TTable extends
	AnySQLiteTable ? GetTableConfig<TTable, 'columns'>
	: TTable extends Subquery<string, infer TSelection> ? TSelection
	: TTable extends SQLiteViewWithSelection<any, any, infer TSelection> ? TSelection
	: TTable extends SQL ? {}
	: never;

export type SelectFieldsFlat = SelectFieldsFlatBase<AnySQLiteColumn>;
>>>>>>> 9a4dd680

export type SelectedFields = SelectFieldsBase<AnySQLiteColumn, AnySQLiteTable>;

export type SelectedFieldsOrdered = SelectFieldsOrderedBase<AnySQLiteColumn>;

export interface SQLiteSelectHKTBase {
	tableName: string | undefined;
	resultType: 'sync' | 'async';
	runResult: unknown;
	selection: unknown;
	selectMode: SelectMode;
	nullabilityMap: unknown;
	_type: unknown;
}

export type SQLiteSelectKind<
	T extends SQLiteSelectHKTBase,
	TTableName extends string | undefined,
	TResultType extends 'sync' | 'async',
	TRunResult,
	TSelection,
	TSelectMode extends SelectMode,
	TNullabilityMap extends Record<string, JoinNullability>,
> = (T & {
	tableName: TTableName;
	resultType: TResultType;
	runResult: TRunResult;
	selection: TSelection;
	selectMode: TSelectMode;
	nullabilityMap: TNullabilityMap;
})['_type'];

export interface SQLiteSelectQueryBuilderHKT extends SQLiteSelectHKTBase {
	_type: SQLiteSelectQueryBuilder<
		this,
		this['tableName'],
		this['resultType'],
		this['runResult'],
		this['selection'],
		this['selectMode'],
		Assume<this['nullabilityMap'], Record<string, JoinNullability>>
	>;
}

export interface SQLiteSelectHKT extends SQLiteSelectHKTBase {
	_type: SQLiteSelect<
		this['tableName'],
		this['resultType'],
		this['runResult'],
		this['selection'],
		this['selectMode'],
		Assume<this['nullabilityMap'], Record<string, JoinNullability>>
	>;
}<|MERGE_RESOLUTION|>--- conflicted
+++ resolved
@@ -42,64 +42,6 @@
 	>
 >;
 
-<<<<<<< HEAD
-=======
-export type AddAliasToSelection<TSelection, TAlias extends string> = Equal<TSelection, any> extends true ? any
-	: Simplify<
-		{
-			[Key in keyof TSelection]: TSelection[Key] extends AnySQLiteColumn
-				? ChangeColumnTableName<TSelection[Key], TAlias>
-				: TSelection[Key] extends SQL | SQL.Aliased ? TSelection[Key]
-				: TSelection[Key] extends Record<string, AnySQLiteColumn | SQL | SQL.Aliased>
-					? MapColumnsToTableAlias<TSelection[Key], TAlias>
-				: never;
-		}
-	>;
-
-export type BuildSubquerySelection<
-	TSelection,
-	TNullability extends Record<string, JoinNullability>,
-> = TSelection extends never ? any : Simplify<
-	{
-		[Key in keyof TSelection]: TSelection[Key] extends SQL
-			? DrizzleTypeError<'You cannot reference this field without assigning it an alias first - use `.as(<alias>)`'>
-			: TSelection[Key] extends SQL.Aliased ? TSelection[Key]
-			: TSelection[Key] extends AnySQLiteColumn
-				? ApplyNullabilityToColumn<TSelection[Key], TNullability[GetColumnConfig<TSelection[Key], 'tableName'>]>
-			: TSelection[Key] extends Record<string, AnySQLiteColumn | SQL | SQL.Aliased>
-				? BuildSubquerySelection<TSelection[Key], TNullability>
-			: never;
-	}
->;
-
-export type AppendToResult<
-	TTableName extends string | undefined,
-	TResult,
-	TJoinedName extends string | undefined,
-	TSelectedFields extends SelectFields,
-	TOldSelectMode extends SelectMode,
-> = TOldSelectMode extends 'partial' ? TResult
-	: TOldSelectMode extends 'single' ? 
-			& (TTableName extends string ? Record<TTableName, TResult> : TResult)
-			& (TJoinedName extends string ? Record<TJoinedName, TSelectedFields> : TSelectedFields)
-	: TResult & (TJoinedName extends string ? Record<TJoinedName, TSelectedFields> : TSelectedFields);
-
-type SetJoinsNullability<TNullabilityMap extends Record<string, JoinNullability>, TValue extends JoinNullability> = {
-	[Key in keyof TNullabilityMap]: TValue;
-};
-
-export type AppendToNullabilityMap<
-	TJoinsNotNull extends Record<string, JoinNullability>,
-	TJoinedName extends string | undefined,
-	TJoinType extends JoinType,
-> = TJoinedName extends string ? 'left' extends TJoinType ? TJoinsNotNull & { [name in TJoinedName]: 'nullable' }
-	: 'right' extends TJoinType ? SetJoinsNullability<TJoinsNotNull, 'nullable'> & { [name in TJoinedName]: 'not-null' }
-	: 'inner' extends TJoinType ? TJoinsNotNull & { [name in TJoinedName]: 'not-null' }
-	: 'full' extends TJoinType ? SetJoinsNullability<TJoinsNotNull, 'nullable'> & { [name in TJoinedName]: 'nullable' }
-	: never
-	: TJoinsNotNull;
-
->>>>>>> 9a4dd680
 export interface SQLiteSelectConfig {
 	withList: Subquery[];
 	fields: SelectedFields;
@@ -144,25 +86,7 @@
 	AppendToNullabilityMap<TNullabilityMap, TJoinedName, TJoinType>
 >;
 
-<<<<<<< HEAD
 export type SelectedFieldsFlat = SelectFieldsFlatBase<AnySQLiteColumn>;
-=======
-export type GetSelectTableName<TTable extends AnySQLiteTable | Subquery | SQLiteViewBase | SQL> = TTable extends
-	AnySQLiteTable ? GetTableConfig<TTable, 'name'>
-	: TTable extends Subquery<infer TAlias> ? TAlias
-	: TTable extends SQLiteViewBase<infer TAlias> ? TAlias
-	: TTable extends SQL ? undefined
-	: never;
-
-export type GetSelectTableSelection<TTable extends AnySQLiteTable | Subquery | SQLiteViewBase | SQL> = TTable extends
-	AnySQLiteTable ? GetTableConfig<TTable, 'columns'>
-	: TTable extends Subquery<string, infer TSelection> ? TSelection
-	: TTable extends SQLiteViewWithSelection<any, any, infer TSelection> ? TSelection
-	: TTable extends SQL ? {}
-	: never;
-
-export type SelectFieldsFlat = SelectFieldsFlatBase<AnySQLiteColumn>;
->>>>>>> 9a4dd680
 
 export type SelectedFields = SelectFieldsBase<AnySQLiteColumn, AnySQLiteTable>;
 
