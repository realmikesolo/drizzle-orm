--- conflicted
+++ resolved
@@ -1,11 +1,7 @@
-<<<<<<< HEAD
-import { AnyColumn } from 'drizzle-orm';
-import { fillPlaceholders, Placeholder, Query, SQL, sql, SQLWrapper } from 'drizzle-orm/sql';
-=======
 import { Table } from 'drizzle-orm';
 import { fillPlaceholders, Placeholder, Query, SQL, SQLWrapper } from 'drizzle-orm/sql';
->>>>>>> 5dbe1582
 import { mapResultRow } from 'drizzle-orm/utils';
+import { AnySQLiteColumn } from '~/columns';
 import { SQLiteDialect } from '~/dialect';
 
 import { SelectResultFields, SQLiteSelectFields } from '~/operations';
@@ -24,22 +20,7 @@
 	SyncJoinFn,
 } from './select.types';
 
-<<<<<<< HEAD
-export interface SQLiteSelectConfig {
-	fields: SQLiteSelectFieldsOrdered;
-	where?: SQL | undefined;
-	table: AnySQLiteTable;
-	limit?: number | Placeholder;
-	offset?: number | Placeholder;
-	joins: Record<string, JoinsValue>;
-	orderBy: SQL[];
-	groupBy: (AnyColumn | SQL)[];
-}
-
-export class SQLiteSelect<
-=======
 export abstract class SQLiteSelect<
->>>>>>> 5dbe1582
 	TTable extends AnySQLiteTable,
 	TInitialSelectResultFields extends SelectResultFields<SQLiteSelectFields<GetTableConfig<TTable, 'name'>>>,
 	TStatement,
@@ -141,7 +122,7 @@
 		return this;
 	}
 
-	groupBy(...columns: (AnyColumn | SQL)[]): Omit<this, 'where' | `${JoinType}Join`> {
+	groupBy(...columns: (AnySQLiteColumn | SQL)[]): Omit<this, 'where' | `${JoinType}Join`> {
 		this.config.groupBy = columns;
 		return this;
 	}
