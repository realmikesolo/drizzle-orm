import { Column, Connector, Dialect, Driver, MigrationMeta, Session, sql } from 'drizzle-orm';
import { ColumnData, TableName, Unwrap } from 'drizzle-orm/branded-types';
import { Name, SQL, SQLResponse, SQLSourceParam } from 'drizzle-orm/sql';
import { GetTableName, tableColumns, tableName } from 'drizzle-orm/utils';
import { Client, Pool, PoolClient, QueryResult, QueryResultRow, types } from 'pg';
import { Simplify } from 'type-fest';
import * as fs from 'fs';

import { AnyPgColumn, PgColumn } from './columns';
import { PgSelectFields, PgSelectFieldsOrdered, PgTableOperations } from './operations';
import {
	AnyPgInsertConfig,
	PgDeleteConfig,
	PgSelectConfig,
	PgUpdateConfig,
	PgUpdateSet,
} from './queries';
import { AnyPgSQL, PgPreparedQuery } from './sql';
import { AnyPgTable } from './table';
import { getTableColumns } from './utils';

export type PgColumnDriverDataType =
	| string
	| number
	| bigint
	| boolean
	| null
	| Record<string, unknown>
	| Date;

export type PgClient = Pool | PoolClient | Client;

export interface PgSession extends Session<PgColumnDriverDataType, Promise<QueryResult>> {
	queryObjects<T extends QueryResultRow>(
		query: string,
		params: unknown[],
	): Promise<QueryResult<T>>;
}

export class PgSessionDefault implements PgSession {
	constructor(private client: PgClient) {}

	public async query(query: string, params: unknown[]): Promise<QueryResult> {
		console.log({ query, params });
		const result = await this.client.query({
			rowMode: 'array',
			text: query,
			values: params,
		});
		return result;
	}

	public async queryObjects<T extends QueryResultRow>(
		query: string,
		params: unknown[],
	): Promise<QueryResult<T>> {
		return this.client.query<T>(query, params);
	}
}

export class PgDriver implements Driver<PgSession> {
	constructor(private client: PgClient) {
		this.initMappers();
	}

	async connect(): Promise<PgSession> {
		return new PgSessionDefault(this.client);
	}

	public initMappers() {
		types.setTypeParser(types.builtins.TIMESTAMPTZ, (val) => val);
		types.setTypeParser(types.builtins.TIMESTAMP, (val) => val);
		types.setTypeParser(types.builtins.DATE, (val) => val);
	}
}

export class PgDialect<TDBSchema extends Record<string, AnyPgTable>>
	implements Dialect<PgSession, PGDatabase<TDBSchema>>
{
	constructor(private schema: TDBSchema) {}

	async migrate(migrations: MigrationMeta[], session: PgSession): Promise<void> {
		const migrationTableCreate = `CREATE TABLE IF NOT EXISTS "drizzle"."__drizzle_migrations" (
			id SERIAL PRIMARY KEY,
			hash text NOT NULL,
			created_at bigint
		)`
			.trim()
			.replace(/\s{2,}/, ' ')
			.replace(/\n+/g, '')
			.replace(/ +/g, ' ');
		await session.query('CREATE SCHEMA IF NOT EXISTS "drizzle"', [])
		await session.query(migrationTableCreate, []);
		
		const dbMigrations = await session.query(
			`SELECT id, hash, created_at FROM "drizzle"."__drizzle_migrations" ORDER BY created_at DESC LIMIT 1`,
			[],
		);
		
		const lastDbMigration = dbMigrations.rows[0] ?? undefined;
		await session.query('BEGIN;', []);
		
		try {
			for await (const migration of migrations) {
				if (!lastDbMigration || parseInt(lastDbMigration[2], 10)! < migration.folderMillis) {
					await session.query(migration.sql, []);
					await session.query(`INSERT INTO "drizzle"."__drizzle_migrations" ("hash", "created_at") VALUES('${migration.hash}', ${migration.folderMillis})`, []);
				}
			}
		
			await session.query('COMMIT;', []);
		} catch (e) {
			await session.query('ROLLBACK;', []);
			throw e;
		}
	}

	createDB(session: PgSession): PGDatabase<TDBSchema> {
		return this.createPGDB(this.schema, session);
	}

	createPGDB(schema: TDBSchema, session: PgSession): PGDatabase<TDBSchema> {
		return Object.assign(
			Object.fromEntries(
				Object.entries(schema).map(([tableName, table]) => {
					return [
						tableName,
						new PgTableOperations(table, session, this as unknown as AnyPgDialect),
					];
				}),
			),
			{
				execute: (query: PgPreparedQuery | AnyPgSQL): Promise<QueryResult> => {
					const preparedQuery = query instanceof SQL ? this.prepareSQL(query) : query;
					return session.queryObjects(preparedQuery.sql, preparedQuery.params);
				},
			},
		) as unknown as PGDatabase<TDBSchema>;
	}

	public escapeName(name: string): string {
		return `"${name}"`;
	}

	public escapeParam(num: number): string {
		return `$${num}`;
	}

	public buildDeleteQuery<TTable extends AnyPgTable>({
		table,
		where,
		returning,
	}: PgDeleteConfig<TTable>): AnyPgSQL<GetTableName<TTable>> {
		const returningStatement = returning
			? sql.fromList(this.prepareTableFieldsForQuery(returning))
			: undefined;

		return sql`delete from ${table} ${
			where ? sql`where ${where}` : undefined
		} ${returningStatement}` as AnyPgSQL<GetTableName<TTable>>;
	}

	buildUpdateSet<TTableName extends TableName>(
		table: AnyPgTable,
		set: PgUpdateSet<AnyPgTable>,
	): AnyPgSQL<TTableName> {
		const setEntries = Object.entries<ColumnData | AnyPgSQL<TTableName>>(set);

		const setSize = setEntries.length;
		return sql.fromList(
			setEntries
				.map(([colName, value], i): AnyPgSQL<TTableName>[] => {
					const col = table[tableColumns][colName]!;
					const res = sql<TTableName>`${new Name(col.name)} = ${value}`;
					if (i < setSize - 1) {
						return [res, sql.raw(', ')];
					}
					return [res];
				})
				.flat(1),
		);
	}

	orderSelectedFields<TTableName extends TableName>(
		fields: PgSelectFields<TTableName>,
	): PgSelectFieldsOrdered<TTableName> {
		return Object.entries(fields).map(([name, column]) => ({
			name,
			column,
		}));
	}

	public buildUpdateQuery<TTable extends AnyPgTable>({
		table,
		set,
		where,
		returning,
	}: PgUpdateConfig<TTable>): SQL<GetTableName<TTable>> {
		const setSql = this.buildUpdateSet<GetTableName<TTable>>(table, set);

		const returningStatement = returning
			? sql<GetTableName<TTable>>`returning ${sql.fromList(
					this.prepareTableFieldsForQuery(returning),
			  )}`
			: undefined;

		return sql<GetTableName<TTable>>`update ${table} set ${setSql} ${
			where ? sql`where ${where}` : undefined
		} ${returningStatement}`;
	}

	private prepareTableFieldsForQuery<TTableName extends TableName>(
		columns: PgSelectFieldsOrdered<TTableName>,
	): SQLSourceParam<TTableName>[] {
		const columnsLen = columns.length;

<<<<<<< HEAD
		const result = columns.map(({ column }, i) => {
			const chunk: SQLSourceParam<TTableName>[] = [];

			if (column instanceof SQLResponse) {
				chunk.push(column.sql);
			} else if (column instanceof PgColumn) {
				chunk.push(column);
			}
=======
		return columns
			.map(({ column }, i) => {
				const chunk: SQLSourceParam<TTableName>[] = [];

				if (column instanceof SQLResponse) {
					chunk.push(column.sql);
				} else if (column instanceof Column) {
					const columnTableName = column.table[tableName];
					chunk.push(column);
				}
>>>>>>> 9bf27d1e

				if (i < columnsLen - 1) {
					chunk.push(sql`, `);
				}

				return chunk;
			})
			.flat(1);

		return result;
	}

	public buildSelectQuery<TTableName extends TableName>({
		fields,
		where,
		table,
		joins,
		orderBy,
		limit,
		offset,
	}: PgSelectConfig): AnyPgSQL<TTableName> {
		const sqlFields = sql.fromList(this.prepareTableFieldsForQuery(fields));

		const joinsArray: AnyPgSQL[] = [];
		if (joins) {
			const joinKeys = Object.keys(joins);

			joinKeys.forEach((tableAlias, index) => {
				const joinMeta = joins[tableAlias]!;
				joinsArray.push(
					sql`${sql.raw(joinMeta.joinType)} join ${joinMeta.table} ${joinMeta.alias} on ${
						joinMeta.on
					}` as AnyPgSQL,
				);
				if (index < joinKeys.length - 1) {
					joinsArray.push(sql` `);
				}
			});
		}

		const orderByList: AnyPgSQL[] = [];
		orderBy.forEach((orderByValue, index) => {
			orderByList.push(orderByValue);

			if (index < orderBy.length - 1) {
				orderByList.push(sql`, `);
			}
		});

		return sql<TTableName>`select ${sqlFields} from ${table as AnyPgTable<TTableName>} ${sql.fromList(joinsArray)} ${
			where ? sql`where ${where}` : undefined
		} ${orderBy.length > 0 ? sql.raw('order by') : undefined} ${sql.fromList(orderByList)} ${
			limit ? sql.raw(`limit ${limit}`) : undefined
		} ${offset ? sql.raw(`offset ${offset}`) : undefined}`;
	}

	public buildInsertQuery({ table, values, onConflict, returning }: AnyPgInsertConfig): AnyPgSQL {
		const joinedValues: (SQLSourceParam<TableName> | AnyPgSQL)[][] = [];
		const columns: Record<string, AnyPgColumn> = getTableColumns(table);
		const columnKeys = Object.keys(columns);
		const insertOrder = Object.values(columns).map((column) => new Name(column.name));

		values.forEach((value) => {
			const valueList: (SQLSourceParam<TableName> | AnyPgSQL)[] = [];
			columnKeys.forEach((key) => {
				const colValue = value[key];
				if (typeof colValue === 'undefined') {
					valueList.push(sql`default`);
				} else {
					valueList.push(colValue);
				}
			});
			joinedValues.push(valueList);
		});

		const returningStatement = returning
			? sql`returning ${sql.fromList(this.prepareTableFieldsForQuery(returning))}`
			: undefined;

		return sql`insert into ${table} ${insertOrder} values ${
			joinedValues.length === 1 ? joinedValues[0] : joinedValues
		} ${onConflict ? sql`on conflict ${onConflict}` : undefined} ${returningStatement}`;
	}

	public prepareSQL(sql: AnyPgSQL): PgPreparedQuery {
		return sql.toQuery<PgColumnDriverDataType>({
			escapeName: this.escapeName,
			escapeParam: this.escapeParam,
		});
	}
}

export type AnyPgDialect = PgDialect<Record<string, AnyPgTable>>;

export type BuildTableNamesMap<TSchema extends Record<string, AnyPgTable>> = {
	[Key in keyof TSchema & string as Unwrap<GetTableName<TSchema[Key]>>]: Key;
};

export type PGDatabase<TSchema extends Record<string, AnyPgTable>> = Simplify<
	{
		[TTableName in keyof TSchema & string]: TSchema[TTableName] extends AnyPgTable<TableName>
			? PgTableOperations<TSchema[TTableName], BuildTableNamesMap<TSchema>>
			: never;
	} & {
		execute: <T extends QueryResultRow = QueryResultRow>(
			query: PgPreparedQuery | AnyPgSQL,
		) => Promise<T>;
	},
	{ deep: true }
>;

export class PgConnector<TDBSchema extends Record<string, AnyPgTable>>
	implements Connector<PgSession, PGDatabase<TDBSchema>>
{
	dialect: Dialect<PgSession, PGDatabase<TDBSchema>>;
	driver: Driver<PgSession>;

	constructor(client: PgClient, dbSchema: TDBSchema) {
		this.dialect = new PgDialect(dbSchema);
		this.driver = new PgDriver(client);
	}
}<|MERGE_RESOLUTION|>--- conflicted
+++ resolved
@@ -2,19 +2,13 @@
 import { ColumnData, TableName, Unwrap } from 'drizzle-orm/branded-types';
 import { Name, SQL, SQLResponse, SQLSourceParam } from 'drizzle-orm/sql';
 import { GetTableName, tableColumns, tableName } from 'drizzle-orm/utils';
+import * as fs from 'fs';
 import { Client, Pool, PoolClient, QueryResult, QueryResultRow, types } from 'pg';
 import { Simplify } from 'type-fest';
-import * as fs from 'fs';
 
 import { AnyPgColumn, PgColumn } from './columns';
 import { PgSelectFields, PgSelectFieldsOrdered, PgTableOperations } from './operations';
-import {
-	AnyPgInsertConfig,
-	PgDeleteConfig,
-	PgSelectConfig,
-	PgUpdateConfig,
-	PgUpdateSet,
-} from './queries';
+import { AnyPgInsertConfig, PgDeleteConfig, PgSelectConfig, PgUpdateConfig, PgUpdateSet } from './queries';
 import { AnyPgSQL, PgPreparedQuery } from './sql';
 import { AnyPgTable } from './table';
 import { getTableColumns } from './utils';
@@ -89,25 +83,28 @@
 			.replace(/\s{2,}/, ' ')
 			.replace(/\n+/g, '')
 			.replace(/ +/g, ' ');
-		await session.query('CREATE SCHEMA IF NOT EXISTS "drizzle"', [])
+		await session.query('CREATE SCHEMA IF NOT EXISTS "drizzle"', []);
 		await session.query(migrationTableCreate, []);
-		
+
 		const dbMigrations = await session.query(
 			`SELECT id, hash, created_at FROM "drizzle"."__drizzle_migrations" ORDER BY created_at DESC LIMIT 1`,
 			[],
 		);
-		
+
 		const lastDbMigration = dbMigrations.rows[0] ?? undefined;
 		await session.query('BEGIN;', []);
-		
+
 		try {
 			for await (const migration of migrations) {
 				if (!lastDbMigration || parseInt(lastDbMigration[2], 10)! < migration.folderMillis) {
 					await session.query(migration.sql, []);
-					await session.query(`INSERT INTO "drizzle"."__drizzle_migrations" ("hash", "created_at") VALUES('${migration.hash}', ${migration.folderMillis})`, []);
+					await session.query(
+						`INSERT INTO "drizzle"."__drizzle_migrations" ("hash", "created_at") VALUES('${migration.hash}', ${migration.folderMillis})`,
+						[],
+					);
 				}
 			}
-		
+
 			await session.query('COMMIT;', []);
 		} catch (e) {
 			await session.query('ROLLBACK;', []);
@@ -155,9 +152,9 @@
 			? sql.fromList(this.prepareTableFieldsForQuery(returning))
 			: undefined;
 
-		return sql`delete from ${table} ${
-			where ? sql`where ${where}` : undefined
-		} ${returningStatement}` as AnyPgSQL<GetTableName<TTable>>;
+		return sql`delete from ${table} ${where ? sql`where ${where}` : undefined} ${returningStatement}` as AnyPgSQL<
+			GetTableName<TTable>
+		>;
 	}
 
 	buildUpdateSet<TTableName extends TableName>(
@@ -199,9 +196,11 @@
 		const setSql = this.buildUpdateSet<GetTableName<TTable>>(table, set);
 
 		const returningStatement = returning
-			? sql<GetTableName<TTable>>`returning ${sql.fromList(
+			? sql<GetTableName<TTable>>`returning ${
+				sql.fromList(
 					this.prepareTableFieldsForQuery(returning),
-			  )}`
+				)
+			}`
 			: undefined;
 
 		return sql<GetTableName<TTable>>`update ${table} set ${setSql} ${
@@ -214,16 +213,6 @@
 	): SQLSourceParam<TTableName>[] {
 		const columnsLen = columns.length;
 
-<<<<<<< HEAD
-		const result = columns.map(({ column }, i) => {
-			const chunk: SQLSourceParam<TTableName>[] = [];
-
-			if (column instanceof SQLResponse) {
-				chunk.push(column.sql);
-			} else if (column instanceof PgColumn) {
-				chunk.push(column);
-			}
-=======
 		return columns
 			.map(({ column }, i) => {
 				const chunk: SQLSourceParam<TTableName>[] = [];
@@ -234,7 +223,6 @@
 					const columnTableName = column.table[tableName];
 					chunk.push(column);
 				}
->>>>>>> 9bf27d1e
 
 				if (i < columnsLen - 1) {
 					chunk.push(sql`, `);
@@ -243,8 +231,6 @@
 				return chunk;
 			})
 			.flat(1);
-
-		return result;
 	}
 
 	public buildSelectQuery<TTableName extends TableName>({
@@ -265,9 +251,7 @@
 			joinKeys.forEach((tableAlias, index) => {
 				const joinMeta = joins[tableAlias]!;
 				joinsArray.push(
-					sql`${sql.raw(joinMeta.joinType)} join ${joinMeta.table} ${joinMeta.alias} on ${
-						joinMeta.on
-					}` as AnyPgSQL,
+					sql`${sql.raw(joinMeta.joinType)} join ${joinMeta.table} ${joinMeta.alias} on ${joinMeta.on}` as AnyPgSQL,
 				);
 				if (index < joinKeys.length - 1) {
 					joinsArray.push(sql` `);
