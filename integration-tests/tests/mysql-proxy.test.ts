--- conflicted
+++ resolved
@@ -106,11 +106,7 @@
 					sql,
 					values: params,
 					rowsAsArray: true,
-<<<<<<< HEAD
 					typeCast: function (field: any, next: any) {
-=======
-					typeCast: function(field: any, next: any) {
->>>>>>> 08e30435
 						if (field.type === 'TIMESTAMP' || field.type === 'DATETIME' || field.type === 'DATE') {
 							return field.string();
 						}
@@ -127,11 +123,7 @@
 				const result = await this.db.query({
 					sql,
 					values: params,
-<<<<<<< HEAD
 					typeCast: function (field: any, next: any) {
-=======
-					typeCast: function(field: any, next: any) {
->>>>>>> 08e30435
 						if (field.type === 'TIMESTAMP' || field.type === 'DATETIME' || field.type === 'DATE') {
 							return field.string();
 						}
@@ -254,10 +246,6 @@
 
 test.beforeEach(async (t) => {
 	try {
-<<<<<<< HEAD
-
-=======
->>>>>>> 08e30435
 		const ctx = t.context;
 		await ctx.db.execute(sql`drop table if exists \`userstest\``);
 		await ctx.db.execute(sql`drop table if exists \`users2\``);
@@ -266,19 +254,11 @@
 		await ctx.db.execute(
 			sql`
 				create table \`userstest\` (
-<<<<<<< HEAD
 				    \`id\` serial primary key,
 				    \`name\` text not null,
 				    \`verified\` boolean not null default false,
 				    \`jsonb\` json,
 				    \`created_at\` timestamp not null default now()
-=======
-					\`id\` serial primary key,
-					\`name\` text not null,
-					\`verified\` boolean not null default false,
-					\`jsonb\` json,
-					\`created_at\` timestamp not null default now()
->>>>>>> 08e30435
 				)
 			`,
 		);
@@ -286,15 +266,9 @@
 		await ctx.db.execute(
 			sql`
 				create table \`users2\` (
-<<<<<<< HEAD
 				    \`id\` serial primary key,
 				    \`name\` text not null,
 				    \`city_id\` int references \`cities\`(\`id\`)
-=======
-					\`id\` serial primary key,
-					\`name\` text not null,
-					\`city_id\` int references \`cities\`(\`id\`)
->>>>>>> 08e30435
 				)
 			`,
 		);
@@ -302,22 +276,13 @@
 		await ctx.db.execute(
 			sql`
 				create table \`cities\` (
-<<<<<<< HEAD
 				    \`id\` serial primary key,
 				    \`name\` text not null
-=======
-					\`id\` serial primary key,
-					\`name\` text not null
->>>>>>> 08e30435
 				)
 			`,
 		);
 	} catch (error) {
-<<<<<<< HEAD
-		console.log('error', error)
-=======
 		console.log('error', error);
->>>>>>> 08e30435
 		throw error;
 	}
 });
